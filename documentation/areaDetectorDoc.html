--- conflicted
+++ resolved
@@ -963,7 +963,6 @@
       </tr>
       <tr>
         <td>
-<<<<<<< HEAD
           NDFileCreateDir</td>
         <td>
           asynInt32</td>
@@ -986,7 +985,9 @@
         <td>
           longout<br />
           longin</td>
-=======
+      </tr>
+      <tr>
+        <td>
           NDFileTempSuffix</td>
         <td>
           asynOctet</td>
@@ -1007,7 +1008,6 @@
         <td>
           stringout<br />
           stringin</td>
->>>>>>> 928101ce
       </tr>
       <tr>
         <td align="center" colspan="7">
