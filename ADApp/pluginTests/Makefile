--- conflicted
+++ resolved
@@ -32,11 +32,6 @@
   # Add tests for new plugins like this:
   #plugin-test_SRCS += test_<plugin name>.cpp
   
-<<<<<<< HEAD
-  plugin-test_LIBS += boost_unit_test_framework simDetector ADTestUtility hdf5
-  boost_unit_test_framework_DIR=$(BOOST_LIB)
-  hdf5_DIR=$(HDF5_LIB)
-=======
   plugin-test_LIBS += ADTestUtility
   ifdef BOOST_LIB
     boost_unit_test_framework_DIR=$(BOOST_LIB)
@@ -44,7 +39,6 @@
   else
     plugin-test_SYS_LIBS += boost_unit_test_framework
   endif
->>>>>>> 13ce97f9
 endif
 
 USR_INCLUDES += $(HDF5_INCLUDE)
