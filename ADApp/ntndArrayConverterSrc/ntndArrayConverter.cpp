--- conflicted
+++ resolved
@@ -475,18 +475,13 @@
     char *value = (char *)malloc(sizeof(char) * attrDataSize);
     src->getValue(attrDataType, value, attrDataSize);
 
-<<<<<<< HEAD
     PVUnionPtr destUnion(dest->getSubField<PVUnion>("value"));
 
     if(!destUnion->get())
         destUnion->set(PVDC->createPVScalar<PVString>());
 
     static_pointer_cast<PVString>(destUnion->get())->put(value);
-=======
-    PVUnionPtr valueFieldUnion = dest->getSubField<PVUnion>("value");
-    static_pointer_cast<PVString>(valueFieldUnion->get())->put(value);
     free(value);
->>>>>>> 9c90073d
 }
 
 void NTNDArrayConverter::fromUndefinedAttribute (PVStructurePtr dest)
