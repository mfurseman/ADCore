TOP = ..
include $(TOP)/configure/CONFIG

DIRS := $(DIRS) $(filter-out $(DIRS), $(wildcard *db*))
DIRS := $(DIRS) $(filter-out $(DIRS), $(wildcard *Db*))

<<<<<<< HEAD
DIRS += simDetectorSrc
simDetectorSrc_DEPEND_DIRS = pluginSrc

DIRS += ADSrc

DIRS += pluginSrc
pluginSrc_DEPEND_DIRS += ADSrc netCDFSrc nexusSrc tiffSupport

ifeq ($(EPICS_V4_PLUGIN), YES)
  DIRS += ntndArrayConverterSrc
  DIRS += pvaDriverSrc
  pvaDriverSrc_DEPEND_DIRS += pluginSrc
  pvaDriverSrc_DEPEND_DIRS += ntndArrayConverterSrc
  pluginSrc_DEPEND_DIRS += ntndArrayConverterSrc
endif

DIRS += netCDFSrc

DIRS += nexusSrc
#nexusSrc_DEPEND_DIRS += ADBinaries

DIRS += tiffSupport

=======
DIRS += ADSrc

DIRS += netCDFSrc

DIRS += nexusSrc

DIRS += tiffSupport

DIRS += pluginSrc
pluginSrc_DEPEND_DIRS += ADSrc netCDFSrc nexusSrc tiffSupport

DIRS += pluginTests
pluginTests_DEPEND_DIRS += ADSrc pluginSrc

>>>>>>> 4ae3099a
include $(TOP)/configure/RULES_DIRS
<|MERGE_RESOLUTION|>--- conflicted
+++ resolved
@@ -4,31 +4,6 @@
 DIRS := $(DIRS) $(filter-out $(DIRS), $(wildcard *db*))
 DIRS := $(DIRS) $(filter-out $(DIRS), $(wildcard *Db*))
 
-<<<<<<< HEAD
-DIRS += simDetectorSrc
-simDetectorSrc_DEPEND_DIRS = pluginSrc
-
-DIRS += ADSrc
-
-DIRS += pluginSrc
-pluginSrc_DEPEND_DIRS += ADSrc netCDFSrc nexusSrc tiffSupport
-
-ifeq ($(EPICS_V4_PLUGIN), YES)
-  DIRS += ntndArrayConverterSrc
-  DIRS += pvaDriverSrc
-  pvaDriverSrc_DEPEND_DIRS += pluginSrc
-  pvaDriverSrc_DEPEND_DIRS += ntndArrayConverterSrc
-  pluginSrc_DEPEND_DIRS += ntndArrayConverterSrc
-endif
-
-DIRS += netCDFSrc
-
-DIRS += nexusSrc
-#nexusSrc_DEPEND_DIRS += ADBinaries
-
-DIRS += tiffSupport
-
-=======
 DIRS += ADSrc
 
 DIRS += netCDFSrc
@@ -43,5 +18,12 @@
 DIRS += pluginTests
 pluginTests_DEPEND_DIRS += ADSrc pluginSrc
 
->>>>>>> 4ae3099a
+ifeq ($(EPICS_V4_PLUGIN), YES)
+  DIRS += ntndArrayConverterSrc
+  DIRS += pvaDriverSrc
+  pvaDriverSrc_DEPEND_DIRS += pluginSrc
+  pvaDriverSrc_DEPEND_DIRS += ntndArrayConverterSrc
+  pluginSrc_DEPEND_DIRS += ntndArrayConverterSrc
+endif
+
 include $(TOP)/configure/RULES_DIRS
