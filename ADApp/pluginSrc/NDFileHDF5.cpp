--- conflicted
+++ resolved
@@ -2123,6 +2123,8 @@
                                              hdfAttrNode->hdfdatatype, hdfAttrNode->hdfdataspace,
                                              H5P_DEFAULT, hdfAttrNode->hdfcparm, H5P_DEFAULT);
 
+      //save xml tags attributes
+      writeHdfAttributes( hdfAttrNode->hdfdataset, dset);
       H5Gclose(dsetgroup);
 
       // If the dataset exists within the XML layout then the values will be cached and we should not 
@@ -2138,12 +2140,6 @@
       }
       hdfAttrNode->hdfmemspace  = H5Screate_simple(hdfAttrNode->hdfrank, hdfAttrNode->elementSize, NULL);
 
-<<<<<<< HEAD
-        //save xml tags attributes
-        writeHdfAttributes( hdfAttrNode->hdfdataset, dset);
-
-        H5Gclose(dsetgroup);
-=======
       // Write some description of the NDAttribute as a HDF attribute to the dataset
       for (i=0; attrNames[i] != NULL; i++)
       {
@@ -2151,7 +2147,6 @@
         if (size <= 0) continue;
         this->writeStringAttribute(hdfAttrNode->hdfdataset, attrNames[i], attrStrings[i]);
       }
->>>>>>> b0e7a53f
 
       // Add the attribute to the list
       attrList.push_back(hdfAttrNode);
