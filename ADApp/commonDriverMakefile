--- conflicted
+++ resolved
@@ -7,9 +7,6 @@
 ifneq (vxWorks, $(findstring vxWorks, $(T_A)))
   PROD_LIBS             += NeXus
 endif
-<<<<<<< HEAD
-PROD_LIBS               += calc busy sscan autosave devIocStats
-=======
 PROD_LIBS               += calc busy sscan autosave
 
 # Optionally include useful modules
@@ -22,7 +19,6 @@
   PROD_LIBS += alive
 endif
 
->>>>>>> dbb0387e
 PROD_LIBS               += asyn
 ifdef SNCSEQ
   PROD_LIBS             += seq pv
